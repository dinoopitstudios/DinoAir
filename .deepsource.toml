--- conflicted
+++ resolved
@@ -47,9 +47,7 @@
 
 # Security analyzer for secrets detection
 [[analyzers]]
-<<<<<<< HEAD
-name = "secrets"
-=======
+
 name = "test-coverage"
 
 [[analyzers]]
@@ -58,7 +56,7 @@
   [analyzers.meta]
   runtime_version = "3.x.x"
   max_line_length = 100
->>>>>>> 8455716b
+
 
 # Test coverage analyzer
 [[analyzers]]
