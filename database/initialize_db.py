"""
Database Initialization Script
Manages multiple SQLite databases for the DinoAir application with proper typing and error handling
Refactored to reduce duplication with centralized helpers and declarative schema registries.
"""

from __future__ import annotations

import logging
import os
import shutil
import sqlite3
import tempfile
import threading
import time
from datetime import datetime, timedelta
from pathlib import Path
from typing import TYPE_CHECKING, Final

# Migration system
from .migrations import MigrationRunner, get_notes_migrations

# External resilient connection wrapper (behavior preserved)
from .resilient_db import ResilientDB

if TYPE_CHECKING:
    from collections.abc import Callable

LOGGER = logging.getLogger(__name__)

# Canonical database filenames (stable iteration order preserved)
DB_FILES: Final[dict[str, str]] = {
    "notes": "notes.db",
    "memory": "memory.db",
    "user_tools": "user_tools.db",
    "chat_history": "chat_history.db",
    "appointments": "appointments.db",
    "artifacts": "artifacts.db",
    "file_search": "file_search.db",
    "projects": "projects.db",
    "timers": "timers.db",
}

# Declarative schema definitions (idempotent DDLs; names/types preserved)
SCHEMA_DDLS: Final[dict[str, list[str]]] = {
    "notes": [
        """
            CREATE TABLE IF NOT EXISTS note_list (
                id TEXT PRIMARY KEY,
                title TEXT NOT NULL,
                content TEXT,
                content_html TEXT,
                tags TEXT,
                project_id TEXT,
                is_deleted INTEGER DEFAULT 0,
                created_at DATETIME DEFAULT CURRENT_TIMESTAMP,
                updated_at DATETIME DEFAULT CURRENT_TIMESTAMP
            )
        """,
        # Single-column indexes for basic filters
        "CREATE INDEX IF NOT EXISTS idx_notes_title ON note_list(title)",
        "CREATE INDEX IF NOT EXISTS idx_notes_tags ON note_list(tags)",
        "CREATE INDEX IF NOT EXISTS idx_notes_created ON note_list(created_at)",
        "CREATE INDEX IF NOT EXISTS idx_notes_updated ON note_list(updated_at)",
        "CREATE INDEX IF NOT EXISTS idx_notes_project ON note_list(project_id)",
        "CREATE INDEX IF NOT EXISTS idx_notes_is_deleted ON note_list(is_deleted)",
        # Compound indexes for common query patterns
        # Most common: is_deleted + ordering by updated_at (get_all_notes, get_deleted_notes)
        "CREATE INDEX IF NOT EXISTS idx_notes_active_updated ON note_list(is_deleted, updated_at DESC)",
        # Search queries: is_deleted + title for title searches
        "CREATE INDEX IF NOT EXISTS idx_notes_active_title ON note_list(is_deleted, title)",
        # Tag queries: is_deleted + tags for tag searches and filtering
        "CREATE INDEX IF NOT EXISTS idx_notes_active_tags ON note_list(is_deleted, tags) WHERE tags IS NOT NULL",
        # Project queries: is_deleted + project_id + updated_at for project-specific lists
        "CREATE INDEX IF NOT EXISTS idx_notes_project_active ON note_list(is_deleted, project_id, updated_at DESC)",
        # Tag presence check: is_deleted + tags not null for notes with any tags
        "CREATE INDEX IF NOT EXISTS idx_notes_has_tags ON note_list(is_deleted) WHERE tags IS NOT NULL AND tags != '[]'",
        # Notes without project: is_deleted + updated_at for orphaned notes
        "CREATE INDEX IF NOT EXISTS idx_notes_no_project ON note_list(is_deleted, updated_at DESC) WHERE project_id IS NULL",
        # Search with project filter: is_deleted + project_id + title for filtered searches
        "CREATE INDEX IF NOT EXISTS idx_notes_project_title ON note_list(is_deleted, project_id, title)",
    ],
    "memory": [
        """
            CREATE TABLE IF NOT EXISTS session_data (
                key TEXT PRIMARY KEY,
                value TEXT,
                created_at DATETIME DEFAULT CURRENT_TIMESTAMP,
                expires_at DATETIME
            )
        """,
        """
            CREATE TABLE IF NOT EXISTS recent_notes (
                note_id TEXT,
                accessed_at DATETIME DEFAULT CURRENT_TIMESTAMP,
                PRIMARY KEY (note_id)
            )
        """,
        """
            CREATE TABLE IF NOT EXISTS watchdog_metrics (
                id TEXT PRIMARY KEY,
                timestamp DATETIME NOT NULL,
                vram_used_mb REAL,
                vram_total_mb REAL,
                vram_percent REAL,
                cpu_percent REAL,
                ram_used_mb REAL,
                ram_percent REAL,
                process_count INTEGER,
                dinoair_processes INTEGER,
                uptime_seconds INTEGER
            )
        """,
        """
            CREATE INDEX IF NOT EXISTS idx_metrics_timestamp
            ON watchdog_metrics(timestamp DESC)
        """,
        """
            CREATE INDEX IF NOT EXISTS idx_metrics_vram
            ON watchdog_metrics(vram_percent)
        """,
        """
            CREATE INDEX IF NOT EXISTS idx_metrics_processes
            ON watchdog_metrics(dinoair_processes)
        """,
    ],
    "user_tools": [
        """
            CREATE TABLE IF NOT EXISTS user_preferences (
                key TEXT PRIMARY KEY,
                value TEXT,
                updated_at DATETIME DEFAULT CURRENT_TIMESTAMP
            )
        """,
        """
            CREATE TABLE IF NOT EXISTS app_logs (
                id INTEGER PRIMARY KEY AUTOINCREMENT,
                level TEXT,
                message TEXT,
                timestamp DATETIME DEFAULT CURRENT_TIMESTAMP
            )
        """,
    ],
    "chat_history": [
        """
            CREATE TABLE IF NOT EXISTS chat_sessions (
                id TEXT PRIMARY KEY,
                title TEXT NOT NULL,
                created_at DATETIME DEFAULT CURRENT_TIMESTAMP,
                updated_at DATETIME DEFAULT CURRENT_TIMESTAMP,
                project_id TEXT,
                task_id TEXT,
                tags TEXT,
                summary TEXT,
                status TEXT DEFAULT 'active'
            )
        """,
        """
            CREATE TABLE IF NOT EXISTS chat_messages (
                id TEXT PRIMARY KEY,
                session_id TEXT NOT NULL,
                message TEXT NOT NULL,
                is_user BOOLEAN DEFAULT 1,
                timestamp DATETIME DEFAULT CURRENT_TIMESTAMP,
                metadata TEXT,
                FOREIGN KEY (session_id) REFERENCES chat_sessions (id)
            )
        """,
        """
            CREATE TABLE IF NOT EXISTS chat_schedules (
                id TEXT PRIMARY KEY,
                session_id TEXT NOT NULL,
                cron_expression TEXT NOT NULL,
                next_run DATETIME,
                last_run DATETIME,
                is_active BOOLEAN DEFAULT 1,
                FOREIGN KEY (session_id) REFERENCES chat_sessions (id)
            )
        """,
        "CREATE INDEX IF NOT EXISTS idx_sessions_created ON chat_sessions(created_at DESC)",
        "CREATE INDEX IF NOT EXISTS idx_sessions_project ON chat_sessions(project_id)",
        "CREATE INDEX IF NOT EXISTS idx_sessions_task ON chat_sessions(task_id)",
        "CREATE INDEX IF NOT EXISTS idx_sessions_status ON chat_sessions(status)",
        "CREATE INDEX IF NOT EXISTS idx_messages_session ON chat_messages(session_id)",
        "CREATE INDEX IF NOT EXISTS idx_messages_timestamp ON chat_messages(timestamp)",
        "CREATE INDEX IF NOT EXISTS idx_schedules_session ON chat_schedules(session_id)",
        "CREATE INDEX IF NOT EXISTS idx_schedules_next_run ON chat_schedules(next_run)",
    ],
    "appointments": [
        """
            CREATE TABLE IF NOT EXISTS calendar_events (
                id TEXT PRIMARY KEY,
                title TEXT NOT NULL,
                description TEXT,
                event_type TEXT DEFAULT 'appointment',
                status TEXT DEFAULT 'scheduled',
                event_date DATE,
                start_time TIME,
                end_time TIME,
                all_day BOOLEAN DEFAULT 0,
                location TEXT,
                participants TEXT,
                project_id TEXT,
                chat_session_id TEXT,
                recurrence_pattern TEXT DEFAULT 'none',
                recurrence_rule TEXT,
                reminder_minutes_before INTEGER,
                reminder_sent BOOLEAN DEFAULT 0,
                tags TEXT,
                notes TEXT,
                color TEXT,
                metadata TEXT,
                created_at DATETIME DEFAULT CURRENT_TIMESTAMP,
                updated_at DATETIME DEFAULT CURRENT_TIMESTAMP,
                completed_at DATETIME
            )
        """,
        """
            CREATE TABLE IF NOT EXISTS event_reminders (
                id TEXT PRIMARY KEY,
                event_id TEXT NOT NULL,
                reminder_time DATETIME NOT NULL,
                sent BOOLEAN DEFAULT 0,
                sent_at DATETIME,
                FOREIGN KEY (event_id) REFERENCES calendar_events (id)
            )
        """,
        """
            CREATE TABLE IF NOT EXISTS event_attachments (
                id TEXT PRIMARY KEY,
                event_id TEXT NOT NULL,
                file_name TEXT NOT NULL,
                file_path TEXT,
                file_type TEXT,
                file_size INTEGER,
                uploaded_at DATETIME DEFAULT CURRENT_TIMESTAMP,
                FOREIGN KEY (event_id) REFERENCES calendar_events (id)
            )
        """,
        "CREATE INDEX IF NOT EXISTS idx_events_date ON calendar_events(event_date)",
        "CREATE INDEX IF NOT EXISTS idx_events_status ON calendar_events(status)",
        "CREATE INDEX IF NOT EXISTS idx_events_project ON calendar_events(project_id)",
        "CREATE INDEX IF NOT EXISTS idx_events_chat_session ON calendar_events(chat_session_id)",
        "CREATE INDEX IF NOT EXISTS idx_events_created ON calendar_events(created_at)",
        "CREATE INDEX IF NOT EXISTS idx_reminders_event ON event_reminders(event_id)",
        "CREATE INDEX IF NOT EXISTS idx_reminders_time ON event_reminders(reminder_time)",
        "CREATE INDEX IF NOT EXISTS idx_attachments_event ON event_attachments(event_id)",
    ],
    "artifacts": [
        """
            CREATE TABLE IF NOT EXISTS artifacts (
                id TEXT PRIMARY KEY,
                name TEXT NOT NULL,
                description TEXT,
                content_type TEXT DEFAULT 'text',
                status TEXT DEFAULT 'active',
                content TEXT,
                content_path TEXT,
                size_bytes INTEGER DEFAULT 0,
                mime_type TEXT,
                checksum TEXT,
                collection_id TEXT,
                parent_id TEXT,
                version INTEGER DEFAULT 1,
                is_latest BOOLEAN DEFAULT 1,
                encrypted_fields TEXT,
                encryption_key_id TEXT,
                project_id TEXT,
                chat_session_id TEXT,
                note_id TEXT,
                tags TEXT,
                metadata TEXT,
                properties TEXT,
                created_at DATETIME DEFAULT CURRENT_TIMESTAMP,
                updated_at DATETIME DEFAULT CURRENT_TIMESTAMP,
                accessed_at DATETIME,
                FOREIGN KEY (collection_id) REFERENCES artifact_collections (id),
                FOREIGN KEY (parent_id) REFERENCES artifacts (id)
            )
        """,
        """
            CREATE TABLE IF NOT EXISTS artifact_versions (
                id TEXT PRIMARY KEY,
                artifact_id TEXT NOT NULL,
                version_number INTEGER NOT NULL,
                artifact_data TEXT NOT NULL,
                change_summary TEXT,
                changed_by TEXT,
                changed_fields TEXT,
                created_at DATETIME DEFAULT CURRENT_TIMESTAMP,
                FOREIGN KEY (artifact_id) REFERENCES artifacts (id),
                UNIQUE(artifact_id, version_number)
            )
        """,
        """
            CREATE TABLE IF NOT EXISTS artifact_collections (
                id TEXT PRIMARY KEY,
                name TEXT NOT NULL,
                description TEXT,
                parent_id TEXT,
                project_id TEXT,
                is_encrypted BOOLEAN DEFAULT 0,
                is_public BOOLEAN DEFAULT 0,
                tags TEXT,
                properties TEXT,
                artifact_count INTEGER DEFAULT 0,
                total_size_bytes INTEGER DEFAULT 0,
                created_at DATETIME DEFAULT CURRENT_TIMESTAMP,
                updated_at DATETIME DEFAULT CURRENT_TIMESTAMP,
                FOREIGN KEY (parent_id) REFERENCES artifact_collections (id)
            )
        """,
        """
            CREATE TABLE IF NOT EXISTS artifact_permissions (
                id TEXT PRIMARY KEY,
                artifact_id TEXT NOT NULL,
                user_id TEXT NOT NULL,
                can_read BOOLEAN DEFAULT 1,
                can_write BOOLEAN DEFAULT 0,
                can_delete BOOLEAN DEFAULT 0,
                can_share BOOLEAN DEFAULT 0,
                granted_by TEXT,
                granted_at DATETIME DEFAULT CURRENT_TIMESTAMP,
                expires_at DATETIME,
                FOREIGN KEY (artifact_id) REFERENCES artifacts (id),
                UNIQUE(artifact_id, user_id)
            )
        """,
        "CREATE INDEX IF NOT EXISTS idx_artifacts_name ON artifacts(name)",
        "CREATE INDEX IF NOT EXISTS idx_artifacts_type ON artifacts(content_type)",
        "CREATE INDEX IF NOT EXISTS idx_artifacts_status ON artifacts(status)",
        "CREATE INDEX IF NOT EXISTS idx_artifacts_collection ON artifacts(collection_id)",
        "CREATE INDEX IF NOT EXISTS idx_artifacts_project ON artifacts(project_id)",
        "CREATE INDEX IF NOT EXISTS idx_artifacts_created ON artifacts(created_at)",
        "CREATE INDEX IF NOT EXISTS idx_artifacts_tags ON artifacts(tags)",
        "CREATE INDEX IF NOT EXISTS idx_versions_artifact ON artifact_versions(artifact_id)",
        "CREATE INDEX IF NOT EXISTS idx_versions_number ON artifact_versions(version_number)",
        "CREATE INDEX IF NOT EXISTS idx_collections_name ON artifact_collections(name)",
        "CREATE INDEX IF NOT EXISTS idx_collections_parent ON artifact_collections(parent_id)",
        "CREATE INDEX IF NOT EXISTS idx_permissions_artifact ON artifact_permissions(artifact_id)",
        "CREATE INDEX IF NOT EXISTS idx_permissions_user ON artifact_permissions(user_id)",
    ],
    "file_search": [
        """
            CREATE TABLE IF NOT EXISTS indexed_files (
                id TEXT PRIMARY KEY,
                file_path TEXT UNIQUE NOT NULL,
                file_hash TEXT NOT NULL,
                size INTEGER NOT NULL,
                modified_date DATETIME NOT NULL,
                indexed_date DATETIME DEFAULT CURRENT_TIMESTAMP,
                file_type TEXT,
                status TEXT DEFAULT 'active',
                metadata TEXT
            )
        """,
        """
            CREATE TABLE IF NOT EXISTS file_chunks (
                id TEXT PRIMARY KEY,
                file_id TEXT NOT NULL,
                chunk_index INTEGER NOT NULL,
                content TEXT NOT NULL,
                start_pos INTEGER NOT NULL,
                end_pos INTEGER NOT NULL,
                metadata TEXT,
                created_date DATETIME DEFAULT CURRENT_TIMESTAMP,
                FOREIGN KEY (file_id) REFERENCES indexed_files (id)
                    ON DELETE CASCADE,
                UNIQUE(file_id, chunk_index)
            )
        """,
        """
            CREATE TABLE IF NOT EXISTS file_embeddings (
                id TEXT PRIMARY KEY,
                chunk_id TEXT UNIQUE NOT NULL,
                embedding_vector TEXT NOT NULL,  -- JSON array
                model_name TEXT NOT NULL,
                created_date DATETIME DEFAULT CURRENT_TIMESTAMP,
                FOREIGN KEY (chunk_id) REFERENCES file_chunks (id)
                    ON DELETE CASCADE
            )
        """,
        """
            CREATE TABLE IF NOT EXISTS search_settings (
                id TEXT PRIMARY KEY,
                setting_name TEXT UNIQUE NOT NULL,
                setting_value TEXT NOT NULL,
                created_date DATETIME DEFAULT CURRENT_TIMESTAMP,
                modified_date DATETIME DEFAULT CURRENT_TIMESTAMP
            )
        """,
        "CREATE INDEX IF NOT EXISTS idx_indexed_files_path ON indexed_files(file_path)",
        "CREATE INDEX IF NOT EXISTS idx_indexed_files_status ON indexed_files(status)",
        "CREATE INDEX IF NOT EXISTS idx_indexed_files_type ON indexed_files(file_type)",
        "CREATE INDEX IF NOT EXISTS idx_file_chunks_file_id ON file_chunks(file_id)",
        "CREATE INDEX IF NOT EXISTS idx_file_chunks_content ON file_chunks(content)",
        "CREATE INDEX IF NOT EXISTS idx_file_embeddings_chunk_id ON file_embeddings(chunk_id)",
        "CREATE INDEX IF NOT EXISTS idx_search_settings_name ON search_settings(setting_name)",
    ],
    "projects": [
        """
            CREATE TABLE IF NOT EXISTS projects (
                id TEXT PRIMARY KEY,
                name TEXT NOT NULL,
                description TEXT,
                status TEXT DEFAULT 'active' CHECK(status IN ('active', 'completed', 'archived')),
                color TEXT,
                icon TEXT,
                parent_project_id TEXT,
                tags TEXT,
                metadata TEXT,
                created_at DATETIME DEFAULT CURRENT_TIMESTAMP,
                updated_at DATETIME DEFAULT CURRENT_TIMESTAMP,
                completed_at DATETIME,
                archived_at DATETIME,
                FOREIGN KEY (parent_project_id) REFERENCES projects (id)
            )
        """,
        "CREATE INDEX IF NOT EXISTS idx_projects_name ON projects(name)",
        "CREATE INDEX IF NOT EXISTS idx_projects_status ON projects(status)",
        "CREATE INDEX IF NOT EXISTS idx_projects_parent ON projects(parent_project_id)",
        "CREATE INDEX IF NOT EXISTS idx_projects_created ON projects(created_at)",
        "CREATE INDEX IF NOT EXISTS idx_projects_tags ON projects(tags)",
    ],
    "timers": [
        """
            CREATE TABLE IF NOT EXISTS timer_logs (
                id INTEGER PRIMARY KEY AUTOINCREMENT,
                task_name TEXT,
                start_time DATETIME,
                end_time DATETIME,
                elapsed_seconds REAL
            )
        """,
    ],
}


def _ensure_dir(path: Path) -> None:
    """Ensure a directory exists."""
    path.mkdir(parents=True, exist_ok=True)


def _get_default_user_data_directory() -> Path:
    """Get the default user data directory outside the repository.

    Returns:
        Path: Default user data directory outside the repository
    """

    # Helper function for path validation (returns True if child is within base)
    def is_path_within(base: Path, child: Path) -> bool:
        try:
            base = base.resolve()
            child = child.resolve()
            return str(child).startswith(str(base) + os.sep)
        except Exception:
            return False

    # Helper to get safe fallback for user data root
    def get_default_root_dir() -> Path:
        if os.name == "nt":
            return Path(os.path.expanduser("~/AppData/Local")).expanduser().resolve()
        else:
            return Path(os.path.expanduser("~/.local/share")).expanduser().resolve()

    # Helper to determine if the resolved root directory is safe
    def is_safe_user_root(path: Path) -> bool:
        # Disallow system directories and root
        unsafe_windows = ["C:\\Windows", "C:\\", "C:\\ProgramData"]
        unsafe_unix = ["/", "/etc", "/bin", "/usr", "/tmp", "/var", "/root"]
        resolved = str(path)
        if os.name == "nt":
            for d in unsafe_windows:
                if resolved.lower() == d.lower() or resolved.lower().startswith(d.lower() + "\\"):
                    return False
        else:
            for d in unsafe_unix:
                if resolved == d or resolved.startswith(d + "/"):
                    return False
        # Require it's inside the user's home directory
        home = Path.home().resolve()
        try:
            return str(path).startswith(str(home) + os.sep)
        except Exception:
            return False

    # Determine platform-specific root for validation.
    if os.name == "nt":
        # Use AppData/Local
<<<<<<< HEAD
        root_dir = (
            Path(os.environ.get("LOCALAPPDATA", os.path.expanduser("~/AppData/Local")))
            .expanduser()
            .resolve()
        )
        # Validate that the root_dir is safe, else use fallback
        if not is_safe_user_root(root_dir):
            logging.warning(
                f"Rejected LOCALAPPDATA environment var as unsafe. Using default location."
            )
            root_dir = get_default_root_dir()
        root_sub = "DinoAir"
    else:
        # Unix/Linux/MacOS
        root_dir = (
            Path(os.environ.get("XDG_DATA_HOME", os.path.expanduser("~/.local/share")))
            .expanduser()
            .resolve()
        )
        if not is_safe_user_root(root_dir):
            logging.warning(
                f"Rejected XDG_DATA_HOME environment var as unsafe. Using default location."
            )
            root_dir = get_default_root_dir()
=======
        localappdata_env = os.environ.get("LOCALAPPDATA")
        default_localappdata = os.path.expanduser("~/AppData/Local")
        home_dir = Path(os.path.expanduser("~")).resolve()
        raw_root = Path(localappdata_env) if localappdata_env else Path(default_localappdata)
        root_dir = raw_root.expanduser().resolve()
        # Validate root_dir is within the home directory, else fallback to default
        if not str(root_dir).startswith(str(home_dir) + os.sep):
            root_dir = Path(default_localappdata).expanduser().resolve()
        root_sub = "DinoAir"
    else:
        # Unix/Linux/MacOS
        xdg_data_home_env = os.environ.get("XDG_DATA_HOME")
        default_xdg_data_home = os.path.expanduser("~/.local/share")
        home_dir = Path(os.path.expanduser("~")).resolve()
        raw_root = Path(xdg_data_home_env) if xdg_data_home_env else Path(default_xdg_data_home)
        root_dir = raw_root.expanduser().resolve()
        # Validate root_dir is within the home directory, else fallback to default
        if not str(root_dir).startswith(str(home_dir) + os.sep):
            root_dir = Path(default_xdg_data_home).expanduser().resolve()
>>>>>>> 8ff7026c
        root_sub = "dinoair"
    app_root = root_dir / root_sub

    # Check for environment variable override
    if user_data_path := os.environ.get("DINOAIR_USER_DATA"):
        user_dir = Path(user_data_path).expanduser().resolve()
        if is_path_within(root_dir, user_dir):
            return user_dir
        else:
            logging.warning(
                f"Rejected DINOAIR_USER_DATA outside of permitted root '{root_dir}': '{user_dir}'"
            )
            # Fall through to default construction

    # For tests, always use temp directory
    if os.environ.get("PYTEST_CURRENT_TEST"):
        return Path(tempfile.gettempdir()) / "DinoAirTests"

    # Platform-specific default locations outside repository
    return app_root


def _validate_user_data_permissions(path: Path) -> None:
    """Validate that the user data directory has proper read/write permissions.

    Args:
        path: Path to validate

    Raises:
        PermissionError: If directory cannot be created or accessed
        OSError: If there are other filesystem issues
    """
    try:
        # Ensure directory exists
        path.mkdir(parents=True, exist_ok=True)

        # Test write permissions by creating a temporary file
        test_file = path / ".dinoair_permission_test"
        try:
            test_file.write_text("test", encoding="utf-8")
            test_file.unlink()  # Clean up test file
        except OSError as e:
            raise PermissionError(f"No write permission for user data directory {path}: {e}") from e

        # Test read permissions
        if not os.access(path, os.R_OK):
            raise PermissionError(f"No read permission for user data directory {path}")

    except OSError as e:
        raise OSError(f"Cannot access user data directory {path}: {e}") from e


def _exec_ddl_batch(conn: sqlite3.Connection, ddls: list[str]) -> None:
    """Execute a batch of DDL statements and commit once at the end."""
    cur = conn.cursor()
    for sql in ddls:
        cur.execute(sql)
    conn.commit()


class DatabaseManager:
    """Manages multiple SQLite databases for the DinoAir application"""

    def __init__(
        self,
        user_name: str | None = None,
        user_feedback: Callable[[str], None] | None = None,
        base_dir: Path | None = None,
    ):
        # Use a separate namespace for tests to avoid polluting real data
        if user_name is None:
            try:
                if os.environ.get("PYTEST_CURRENT_TEST"):
                    self.user_name = "test_user"
                else:
                    self.user_name = "default_user"
            except (OSError, KeyError):
                self.user_name = "default_user"
        else:
            self.user_name = user_name

        self.user_feedback = user_feedback or print

        # Use provided base_dir or get default location outside repository
        if base_dir is not None:
            self.base_dir = Path(base_dir).resolve()
        else:
            self.base_dir = _get_default_user_data_directory()

        # During pytest runs, redirect to an isolated temp directory per process
        try:
            if os.environ.get("PYTEST_CURRENT_TEST"):
                tmp_root = Path(tempfile.gettempdir()) / "DinoAirTests"
                unique = f"run_{os.getpid()}_{int(time.time())}"
                self.base_dir = tmp_root / unique
        except (OSError, KeyError):
            # Fallback silently if temp redirection fails
            pass

        # Validate permissions before proceeding
        try:
            _validate_user_data_permissions(self.base_dir)
        except OSError as e:
            # For tests or when permissions fail, fall back to temp directory
            if os.environ.get("PYTEST_CURRENT_TEST") or "test" in str(self.base_dir).lower():
                temp_fallback = (
                    Path(tempfile.gettempdir()) / "DinoAir_fallback" / f"user_{os.getpid()}"
                )
                self.user_feedback(
                    f"Permission issue with {self.base_dir}, using temp fallback: {temp_fallback}"
                )
                self.base_dir = temp_fallback
                _validate_user_data_permissions(self.base_dir)  # This should work for temp
            else:
                # For production, raise the error
                raise e

        # Resolve user database directory and ensure structure
        self.user_db_dir = self.base_dir / "user_data" / self.user_name / "databases"

        # Track active connections for cleanup
        self._active_connections: list[sqlite3.Connection] = []
        self._connection_lock = threading.Lock()

        # Database file paths (preserve attribute names for compatibility)
        self.notes_db_path = self.user_db_dir / DB_FILES["notes"]
        self.memory_db_path = self.user_db_dir / DB_FILES["memory"]
        self.user_tools_db_path = self.user_db_dir / DB_FILES["user_tools"]
        self.chat_history_db_path = self.user_db_dir / DB_FILES["chat_history"]
        self.appointments_db_path = self.user_db_dir / DB_FILES["appointments"]
        self.artifacts_db_path = self.user_db_dir / DB_FILES["artifacts"]
        self.file_search_db_path = self.user_db_dir / DB_FILES["file_search"]
        self.projects_db_path = self.user_db_dir / DB_FILES["projects"]
        self.timers_db_path = self.user_db_dir / DB_FILES["timers"]

        # Ensure directory structure exists
        self._create_directory_structure()

    def _create_directory_structure(self) -> None:
        """Create the user-specific directory structure"""
        try:
            _ensure_dir(self.user_db_dir)

            # Also create other user-specific folders
            _ensure_dir(self.user_db_dir.parent / "exports")
            _ensure_dir(self.user_db_dir.parent / "backups")
            _ensure_dir(self.user_db_dir.parent / "temp")

            # Create artifact storage directories
            artifacts_dir = self.user_db_dir.parent / "artifacts"
            _ensure_dir(artifacts_dir)

            # Create year/month subdirectories for current date
            now = datetime.now()
            year_dir = artifacts_dir / str(now.year)
            month_dir = year_dir / f"{now.month:02d}"
            _ensure_dir(month_dir)
        except PermissionError:
            self.user_feedback(
                "Cannot create user folders. Please check permissions or run as administrator."
            )
            raise
        except OSError as e:
            self.user_feedback(
                f"OS error creating folders: {str(e)}. Check disk space and permissions."
            )
            raise
        except Exception as e:
            self.user_feedback(f"Unexpected error creating folders: {str(e)}")
            raise

    def _setup_schema(self, db_key: str, conn: sqlite3.Connection) -> None:
        """Apply schema DDLs and run migrations for a given database key."""
        # Apply base schema DDLs first
        if ddls := SCHEMA_DDLS.get(db_key, []):
            _exec_ddl_batch(conn, ddls)

        # Run migrations for the notes database
        if db_key == "notes":
            self._run_notes_migrations(conn)

    def _run_notes_migrations(self, conn: sqlite3.Connection) -> None:
        """Run versioned migrations for the notes database."""
        try:
            # Load all notes migrations
            migrations = get_notes_migrations()

            if not migrations:
                LOGGER.info("No migrations found for notes database")
                return

            # Create migration runner and execute pending migrations
            runner = MigrationRunner(db_key="notes")
            runner.register_migrations(migrations)

            # Run migrations
            executed = runner.run_migrations(conn)

            if executed:
                self.user_feedback(
                    f"[OK] Applied {len(executed)} database migrations: "
                    f"{', '.join(m.full_name for m in executed)}"
                )
            else:
                LOGGER.debug("All migrations already applied for notes database")

        except (ImportError, AttributeError, OSError, sqlite3.Error) as e:
            # Log error but don't fail initialization
            LOGGER.warning("Migration execution failed: %s", e)
            self.user_feedback(f"[WARNING] Migration system error: {str(e)}")
            # Fall back to the old migration method as a safety net
            self._apply_notes_project_id_migration(conn)

    def _apply_notes_project_id_migration(self, conn: sqlite3.Connection) -> None:
        """
        If note_list exists but lacks the project_id column, add it.
        Preserves original behavior.
        """
        cur = conn.cursor()
        try:
            # Check if table exists
            tables = cur.execute("SELECT name FROM sqlite_master WHERE type='table'").fetchall()
            table_names = {t[0] for t in tables}
            if "note_list" in table_names:
                cur.execute("PRAGMA table_info(note_list)")
                columns = [row[1] for row in cur.fetchall()]
                if "project_id" not in columns:
                    cur.execute("ALTER TABLE note_list ADD COLUMN project_id TEXT")
                    self.user_feedback("[OK] Added project_id to existing notes table")
                    conn.commit()
        except sqlite3.Error as e:
            # Log but do not fail initialization if PRAGMA queries fail
            LOGGER.warning("Notes migration check failed: %s", e)

    def _get_connection(self, db_key: str) -> sqlite3.Connection:
        """
        Generic connection factory using ResilientDB with schema setup callback.
        Preserves retry behavior and connection tracking.
        """
        filename = DB_FILES[db_key]
        db_path = self.user_db_dir / filename
        _ensure_dir(db_path.parent)
        db = ResilientDB(db_path, lambda c: self._setup_schema(db_key, c), self.user_feedback)
        conn = db.connect_with_retry()
        self._track_connection(conn)
        return conn

    # Public connection methods (names/signatures preserved)
    def get_notes_connection(self) -> sqlite3.Connection:
        """Get connection to notes database with resilient handling"""
        return self._get_connection("notes")

    def get_memory_connection(self) -> sqlite3.Connection:
        """Get connection to memory database with resilient handling"""
        return self._get_connection("memory")

    def get_user_tools_connection(self) -> sqlite3.Connection:
        """Get connection to user tools database with resilient handling"""
        return self._get_connection("user_tools")

    def get_chat_history_connection(self) -> sqlite3.Connection:
        """Get connection to chat history database with resilient handling"""
        return self._get_connection("chat_history")

    def get_appointments_connection(self) -> sqlite3.Connection:
        """Get connection to appointments database with resilient handling"""
        return self._get_connection("appointments")

    def get_artifacts_connection(self) -> sqlite3.Connection:
        """Get connection to artifacts database with resilient handling"""
        return self._get_connection("artifacts")

    def get_file_search_connection(self) -> sqlite3.Connection:
        """Get connection to file search database with resilient handling"""
        return self._get_connection("file_search")

    def get_projects_connection(self) -> sqlite3.Connection:
        """Get connection to projects database with resilient handling"""
        return self._get_connection("projects")

    def get_timers_connection(self) -> sqlite3.Connection:
        """Get connection to timers database with resilient handling"""
        return self._get_connection("timers")

    # Backward-compat thin wrappers for prior private schema methods (names kept)
    def _setup_notes_schema(self, conn: sqlite3.Connection) -> None:
        self._setup_schema("notes", conn)

    def _setup_memory_schema(self, conn: sqlite3.Connection) -> None:
        self._setup_schema("memory", conn)

    def _setup_user_tools_schema(self, conn: sqlite3.Connection) -> None:
        self._setup_schema("user_tools", conn)

    def _setup_chat_history_schema(self, conn: sqlite3.Connection) -> None:
        self._setup_schema("chat_history", conn)

    def _setup_appointments_schema(self, conn: sqlite3.Connection) -> None:
        self._setup_schema("appointments", conn)

    def _setup_artifacts_schema(self, conn: sqlite3.Connection) -> None:
        self._setup_schema("artifacts", conn)

    def _setup_file_search_schema(self, conn: sqlite3.Connection) -> None:
        self._setup_schema("file_search", conn)

    def _setup_projects_schema(self, conn: sqlite3.Connection) -> None:
        self._setup_schema("projects", conn)

    def _setup_timers_schema(self, conn: sqlite3.Connection) -> None:
        self._setup_schema("timers", conn)

    def initialize_all_databases(self) -> None:
        """Initialize all databases for the user with resilient error handling"""
        self.user_feedback(f"Setting up databases for {self.user_name}...")
        try:
            # Initialize each database with resilient handling in a simple loop
            for db_key in DB_FILES:
                filename = DB_FILES[db_key]
                db_path = self.user_db_dir / filename
                resilient = ResilientDB(
                    db_path,
                    lambda c, k=db_key: self._setup_schema(k, c),
                    self.user_feedback,
                )
                conn = resilient.connect_with_retry()
                conn.close()

            self.user_feedback(f"[OK] All databases ready for {self.user_name}")
        except sqlite3.Error as e:
            self.user_feedback(
                f"[ERROR] Database error: {str(e)}. Please check database file permissions."
            )
            raise
        except PermissionError:
            self.user_feedback(
                "[ERROR] Permission denied. Please run as administrator or check file permissions."
            )
            raise
        except Exception:
            self.user_feedback(
                "[ERROR] Database setup failed. Please try restarting the application or contact support."
            )
            raise

    def _track_connection(self, conn: sqlite3.Connection) -> None:
        """Track a database connection for cleanup"""
        with self._connection_lock:
            self._active_connections.append(conn)

    def _cleanup_connections(self) -> None:
        """Close all tracked database connections"""
        with self._connection_lock:
            for conn in self._active_connections[:]:
                try:
                    if conn:
                        conn.close()
                        self.user_feedback("[OK] Database connection closed")
                except Exception as e:
                    self.user_feedback(f"[WARNING] Error closing connection: {e}")
            self._active_connections.clear()

    def get_watchdog_metrics_manager(self):
        """Get WatchdogMetricsManager instance with memory database connection"""
        from models.watchdog_metrics import WatchdogMetricsManager

        conn = self.get_memory_connection()
        return WatchdogMetricsManager(conn)

    def backup_databases(self) -> None:
        """Create backups of all databases"""
        self.user_feedback("Creating database backups...")
        backup_dir = self.user_db_dir.parent / "backups"
        timestamp = datetime.now().strftime("%Y%m%d_%H%M%S")

        try:
            _ensure_dir(backup_dir)
            for filename in DB_FILES.values():
                db_path = self.user_db_dir / filename
                if db_path.exists():
                    backup_name = f"{Path(filename).stem}_{timestamp}.db"
                    backup_path = backup_dir / backup_name
                    shutil.copy2(db_path, backup_path)
            self.user_feedback(f"[OK] Backups saved to: {backup_dir}")
        except OSError as e:
            self.user_feedback(f"[ERROR] Backup failed - file system error: {str(e)}")
            raise
        except sqlite3.Error as e:
            self.user_feedback(f"[ERROR] Backup failed - database error: {str(e)}")
            raise
        except Exception as e:
            self.user_feedback(f"[ERROR] Backup failed - unexpected error: {str(e)}")
            raise

    def clean_memory_database(self, watchdog_retention_days: int = 7) -> None:
        """Clean expired entries from memory database and close all connections"""
        try:
            # First cleanup all tracked connections
            self._cleanup_connections()

            # Then clean memory database
            with self.get_memory_connection() as conn:
                cursor = conn.cursor()

                # Remove expired session data
                cursor.execute("DELETE FROM session_data WHERE expires_at < CURRENT_TIMESTAMP")

                # Keep only last 100 recent notes
                cursor.execute(
                    """
                    DELETE FROM recent_notes
                    WHERE note_id NOT IN (
                        SELECT note_id FROM recent_notes
                        ORDER BY accessed_at DESC
                        LIMIT 100
                    )
                """
                )

                # Clean old watchdog metrics based on retention policy (parameterized)
                cutoff = (datetime.now() - timedelta(days=int(watchdog_retention_days))).isoformat()
                cursor.execute(
                    """
                    DELETE FROM watchdog_metrics
                    WHERE timestamp < ?
                    """,
                    (cutoff,),
                )
                deleted_metrics = cursor.rowcount

                conn.commit()

                # Vacuum to reclaim space
                cursor.execute("VACUUM")

                self.user_feedback(
                    f"[OK] Memory database cleaned (removed {deleted_metrics} old metrics)"
                )
        except sqlite3.Error as e:
            self.user_feedback(f"Warning: Database error during cleanup: {str(e)}")
        except Exception as e:
            self.user_feedback(f"Warning: Could not clean memory database: {str(e)}")

    def _cleanup_temp_files(self, stats: dict[str, int]) -> None:
        temp_patterns = ["*.tmp", "*.temp", "*.log", ".temp_*"]
        base_dir = self.user_db_dir.parent
        for pattern in temp_patterns:
            for temp_file in base_dir.glob(f"**/{pattern}"):
                try:
                    if not temp_file.is_file():
                        continue
                    size_mb = temp_file.stat().st_size / (1024 * 1024)
                    temp_file.unlink()
                    stats["files_removed"] += 1
                    stats["space_freed_mb"] += size_mb
                    if hasattr(self, "user_feedback"):
                        self.user_feedback(f"Removed temp file: {temp_file.name}")
                except OSError:
                    continue

    def _cleanup_old_backups(self, stats: dict[str, int], max_backup_age_days: int) -> None:
        cutoff_time = time.time() - (max_backup_age_days * 24 * 3600)
        backup_patterns = ["*backup*", "*.bak", "*_old*"]
        base_dir = self.user_db_dir.parent
        for pattern in backup_patterns:
            for backup_file in base_dir.glob(f"**/{pattern}"):
                try:
                    if not backup_file.is_file() or backup_file.stat().st_mtime >= cutoff_time:
                        continue
                    size_mb = backup_file.stat().st_size / (1024 * 1024)
                    backup_file.unlink()
                    stats["backups_removed"] += 1
                    if hasattr(self, "user_feedback"):
                        self.user_feedback(f"Removed backup file: {backup_file.name}")
                except OSError:
                    continue

    def cleanup_user_data(
        self,
        cleanup_temp_files: bool = True,
        cleanup_old_backups: bool = True,
        max_backup_age_days: int = 30,
    ) -> dict[str, int]:
        """Comprehensive cleanup of user data for development and testing.

        Args:
            cleanup_temp_files: Whether to clean temporary files
            cleanup_old_backups: Whether to clean old backup files
            max_backup_age_days: Maximum age for backup files to keep

        Returns:
            Dict with cleanup statistics
        """
        stats = {"files_removed": 0, "space_freed_mb": 0, "backups_removed": 0}

        try:
            # 1. Clean memory database first
            self.clean_memory_database()

            # 2. Clean temporary files in user directory
            if cleanup_temp_files:
                self._cleanup_temp_files(stats)

            # 3. Clean old backup files
            if cleanup_old_backups:
                self._cleanup_old_backups(stats, max_backup_age_days)

            # 4. Vacuum all databases to reclaim space
            db_connections = [
                ("notes", self.get_notes_connection),
                ("appointments", self.get_appointments_connection),
                ("artifacts", self.get_artifacts_connection),
                ("projects", self.get_projects_connection),
                ("file_search", self.get_file_search_connection),
                ("chat_history", self.get_chat_history_connection),
                ("user_tools", self.get_user_tools_connection),
                ("timers", self.get_timers_connection),
            ]

            for db_name, get_connection in db_connections:
                try:
                    with get_connection() as conn:
                        conn.execute("VACUUM")
                        if hasattr(self, "user_feedback"):
                            self.user_feedback(f"Vacuumed {db_name} database")
                except (sqlite3.Error, OSError):
                    pass  # Continue with other databases

            stats["space_freed_mb"] = round(stats["space_freed_mb"], 2)

            if hasattr(self, "user_feedback"):
                self.user_feedback(
                    f"[OK] User data cleanup completed: "
                    f"{stats['files_removed']} files removed, "
                    f"{stats['backups_removed']} old backups removed, "
                    f"{stats['space_freed_mb']} MB freed"
                )
        except Exception as e:
            if hasattr(self, "user_feedback"):
                self.user_feedback(f"Warning: Error during user data cleanup: {str(e)}")

        return stats


# For easy initialization when GUI starts
def initialize_user_databases(
    user_name: str | None = None,
    user_feedback: Callable[[str], None] | None = None,
    base_dir: Path | None = None,
) -> DatabaseManager:
    """Convenience function to initialize databases for a user

    Args:
        user_name: User name for database isolation (defaults based on test context)
        user_feedback: Function to provide setup feedback (defaults to print)
        base_dir: Base directory for user data (defaults to platform-appropriate location outside repo)

    Returns:
        DatabaseManager: Initialized database manager
    """
    # Default user_feedback to print if not provided
    if user_feedback is None:
        user_feedback = print

    # Always use consistent 3-parameter constructor
    manager = DatabaseManager(user_name, user_feedback, base_dir)
    manager.initialize_all_databases()
    return manager


# Example usage in your GUI application:
if __name__ == "__main__":
    # Test with console feedback
    def console_feedback(message: str) -> None:
        pass

    # Initialize for default user
    try:
        db_manager = initialize_user_databases("john_doe", console_feedback)
        console_feedback("Database setup completed successfully!")
    except sqlite3.Error as e:
        console_feedback(f"Database setup failed: {e}")
    except PermissionError as e:
        console_feedback(f"Permission error during setup: {e}")
    except Exception as e:
        console_feedback(f"Setup failed: {e}")<|MERGE_RESOLUTION|>--- conflicted
+++ resolved
@@ -488,7 +488,7 @@
     # Determine platform-specific root for validation.
     if os.name == "nt":
         # Use AppData/Local
-<<<<<<< HEAD
+
         root_dir = (
             Path(os.environ.get("LOCALAPPDATA", os.path.expanduser("~/AppData/Local")))
             .expanduser()
@@ -513,27 +513,7 @@
                 f"Rejected XDG_DATA_HOME environment var as unsafe. Using default location."
             )
             root_dir = get_default_root_dir()
-=======
-        localappdata_env = os.environ.get("LOCALAPPDATA")
-        default_localappdata = os.path.expanduser("~/AppData/Local")
-        home_dir = Path(os.path.expanduser("~")).resolve()
-        raw_root = Path(localappdata_env) if localappdata_env else Path(default_localappdata)
-        root_dir = raw_root.expanduser().resolve()
-        # Validate root_dir is within the home directory, else fallback to default
-        if not str(root_dir).startswith(str(home_dir) + os.sep):
-            root_dir = Path(default_localappdata).expanduser().resolve()
-        root_sub = "DinoAir"
-    else:
-        # Unix/Linux/MacOS
-        xdg_data_home_env = os.environ.get("XDG_DATA_HOME")
-        default_xdg_data_home = os.path.expanduser("~/.local/share")
-        home_dir = Path(os.path.expanduser("~")).resolve()
-        raw_root = Path(xdg_data_home_env) if xdg_data_home_env else Path(default_xdg_data_home)
-        root_dir = raw_root.expanduser().resolve()
-        # Validate root_dir is within the home directory, else fallback to default
-        if not str(root_dir).startswith(str(home_dir) + os.sep):
-            root_dir = Path(default_xdg_data_home).expanduser().resolve()
->>>>>>> 8ff7026c
+
         root_sub = "dinoair"
     app_root = root_dir / root_sub
 
