--- conflicted
+++ resolved
@@ -138,14 +138,11 @@
             patterns = [
                 rf'\s*{attr}\s*=\s*"[^"]*"',  # Double quotes
                 rf"\s*{attr}\s*=\s*'[^']*'",  # Single quotes
-<<<<<<< HEAD
+
                 rf"\s*{attr}\s*=\s*[^\s>]+",  # No quotes
                 rf"\s*{attr}(?=\s|>)",  # Boolean attribute
-=======
-                rf'\s*{attr}\s*=\s*[^\s>]+',  # No quotes
-                rf'\s*{attr}(?=\s|>)',  # Boolean attribute
->>>>>>> 35eab21c
-            ]
+
+        ]
 
             for pattern in patterns:
                 html_str = re.sub(pattern, "", html_str, flags=re.IGNORECASE)
