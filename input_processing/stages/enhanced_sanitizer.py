--- conflicted
+++ resolved
@@ -158,7 +158,7 @@
         strict_mode: bool,
     ) -> str:
         """Dispatch to context-specific sanitizers."""
-<<<<<<< HEAD
+
         if context == self.CONTEXT_HTML:
             if self.xss_protection.detect_xss_attempt(sanitized):
                 self.security_monitor.log_attack_attempt("XSS", sanitized)
@@ -186,23 +186,6 @@
         if context == self.CONTEXT_JSON:
             # For JSON, escape special characters
             sanitized = self._sanitize_json(sanitized)
-=======
-        handlers = {
-            self.CONTEXT_HTML: self._sanitize_context_html,
-            self.CONTEXT_SQL: self._sanitize_context_sql,
-            self.CONTEXT_PLAIN: self._sanitize_context_plain,
-            self.CONTEXT_FILENAME: self._sanitize_context_filename,
-            self.CONTEXT_URL: self._sanitize_context_url,
-            self.CONTEXT_JSON: self._sanitize_context_json,
-        }
-        handler = handlers.get(context, self._sanitize_context_general)
-        return handler(sanitized, strict_mode)
-
-    def _sanitize_context_html(self, sanitized: str, strict_mode: bool) -> str:
-        if self.xss_protection.detect_xss_attempt(sanitized):
-            self.security_monitor.log_attack_attempt("XSS", sanitized)
-        return self.xss_protection.sanitize(sanitized, allow_html=not strict_mode)
->>>>>>> d84379b0
 
     def _sanitize_context_sql(self, sanitized: str, strict_mode: bool) -> str:
         if self.sql_protection.detect_sql_injection(sanitized):
