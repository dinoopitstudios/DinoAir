--- conflicted
+++ resolved
@@ -229,31 +229,13 @@
         # New structure: models/{model_name}/{model_name}.gguf
         return base_path / name / f"{name}.gguf"
 
-<<<<<<< HEAD
-
-=======
->>>>>>> 35eab21c
-def add_model_config(self, model_config: Any):
-    """Add or update a model configuration (backward compatibility)"""
-    if hasattr(model_config, "name"):
-        self.models[cast("str", model_config.name)] = ModelConfig(
-            name=cast("str", model_config.name),
-            enabled=bool(getattr(model_config, "enabled", True)),
-<<<<<<< HEAD
+
+
             model_path=cast("str | None", getattr(model_config, "model_path", None)),
             temperature=cast("float", getattr(model_config, "temperature", 0.3)),
             max_tokens=cast("int", getattr(model_config, "max_tokens", 1024)),
             auto_download=bool(getattr(model_config, "auto_download", False)),
-=======
-            model_path=cast("str | None", getattr(
-                model_config, "model_path", None)),
-            temperature=cast("float", getattr(
-                model_config, "temperature", 0.3)),
-            max_tokens=cast("int", getattr(
-                model_config, "max_tokens", 1024)),
-            auto_download=bool(
-                getattr(model_config, "auto_download", False)),
->>>>>>> 35eab21c
+
         )
 
 
